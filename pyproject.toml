--- conflicted
+++ resolved
@@ -17,10 +17,7 @@
 pytest = "^7.1.2"
 mypy = "^0.950"
 poethepoet = "^0.13.1"
-<<<<<<< HEAD
 #sketch-document-py = { path = "../sketch-document-py/", develop = true }
-=======
->>>>>>> 2edbdf04
 
 [build-system]
 requires = ["poetry-core>=1.0.0"]
